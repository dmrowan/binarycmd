#!/usr/bin/env python

import argparse
from astropy import log
import multiprocessing as mp
import mwdust
import numpy as np
import pandas as pd
from tqdm import tqdm

from . import cmdutils

log.info('loading in combined19')
combined= mwdust.Combined19(filter='CTIO V')
<<<<<<< HEAD
#log.info('loading in combined19 (2mass H)')
#combined_2massH = mwdust.Combined19(filter='2MASS H')
#log.info('loading in combined19 (2mass J)')
#combined_2massJ = mwdust.Combined19(filter='2MASS J')
#log.info('loading in combined19 (2mass K)')
=======
log.info('loading in combined19 (2mass H)')
#combined_2massH = mwdust.Combined19(filter='2MASS H')
log.info('loading in combined19 (2mass J)')
#combined_2massJ = mwdust.Combined19(filter='2MASS J')
log.info('loading in combined19 (2mass K)')
>>>>>>> f853a0e1
#combined_2massK = mwdust.Combined19(filter='2MASS Ks')

#Dom Rowan 2021

desc="""
Add mwdust columns to catalog

l and b columns are deg, and distance column is in pc
"""

def add_mwdust(input_catalog, l_column='l', b_column='b',
               distance_column='rpgeo', use_mp=False):

    catalog = cmdutils.pd_read(input_catalog)

    if 'id' not in catalog.columns:
        catalog['id'] = np.arange(len(catalog))
        added_id_col = True
    else:
        added_id_col = False

    catalog['id'] = catalog.id.astype(str)

    for out_col in ['mwdust_av', 'mwdust_ag', 'mwdust_abp', 'mwdust_arp',
                    'mwdust_ah', 'mwdust_aj', 'mwdust_ak']:
        if out_col in catalog.columns:
            raise ValueError("output column already exists in input catalog")

    ag_arr = np.full(len(catalog), np.nan)
    e_bp_rp_arr = np.full(len(catalog), np.nan)

    if use_mp:

        pool = mp.Pool(processes=mp.cpu_count())
        manager = mp.Manager()

        L = manager.list()

        [pool.apply_async(cmdutils.manager_list_wrapper,
                args=(evaluate_map, L,
                      catalog.id.iloc[i],catalog[l_column].iloc[i],
                      catalog[b_column].iloc[i], catalog[distance_column].iloc[i],))
         for i in range(len(catalog))]

        pool.close()
        pool.join()
    else:
        L = [ evaluate_map(catalog.id.iloc[i], catalog[l_column].iloc[i],
                           catalog[b_column].iloc[i], catalog[distance_column].iloc[i])
              for i in tqdm(range(len(catalog))) ]
        

    df_mwdust = pd.DataFrame(list(L))
    df_mwdust.columns = ['id', 'mwdust_av',
                         'mwdust_ah', 'mwdust_aj', 'mwdust_ak']

    df_mwdust['id'] = df_mwdust.id.astype(str)

    catalog = catalog.merge(df_mwdust, on='id', how='left')
    catalog['mwdust_ag'] = catalog.mwdust_av*0.789
    catalog['mwdust_abp'] = catalog.mwdust_av*1.002
    catalog['mwdust_arp'] = catalog.mwdust_av*0.589

    if added_id_col:
        catalog = catalog.drop(columns=['id'])

    if isinstance(input_catalog, str):
        catalog.to_csv(input_catalog, index=False)
    else:
        return catalog

def evaluate_map(id_, l, b, d):

    if not np.isnan(d):
        distance = d/1000
        return (id_, combined(l, b, distance)[0],
<<<<<<< HEAD
                np.nan,
                np.nan,
                np.nan)
=======
                np.nan, np.nan, np.nan)#combined_2massH(l,b,distance)[0],
                #combined_2massJ(l,b,distance)[0],
                #combined_2massK(l,b,distance)[0])
>>>>>>> f853a0e1
    else:
        return id_, np.nan, np.nan, np.nan, np.nan

if __name__ == '__main__':

    parser = argparse.ArgumentParser(description=desc)

    parser.add_argument('catalog', type=str)
    parser.add_argument('-l', help = 'galactic longitude column name', type=str, default='l')
    parser.add_argument('-b', help = 'galactic latitude column name', type=str, default='b')
    parser.add_argument('-d', help = 'distance column name', type=str, default='rpgeo')

    args = parser.parse_args()

    add_mwdust(args.catalog, l_column=args.l, b_column=args.b, distance_column=args.d)<|MERGE_RESOLUTION|>--- conflicted
+++ resolved
@@ -12,20 +12,6 @@
 
 log.info('loading in combined19')
 combined= mwdust.Combined19(filter='CTIO V')
-<<<<<<< HEAD
-#log.info('loading in combined19 (2mass H)')
-#combined_2massH = mwdust.Combined19(filter='2MASS H')
-#log.info('loading in combined19 (2mass J)')
-#combined_2massJ = mwdust.Combined19(filter='2MASS J')
-#log.info('loading in combined19 (2mass K)')
-=======
-log.info('loading in combined19 (2mass H)')
-#combined_2massH = mwdust.Combined19(filter='2MASS H')
-log.info('loading in combined19 (2mass J)')
-#combined_2massJ = mwdust.Combined19(filter='2MASS J')
-log.info('loading in combined19 (2mass K)')
->>>>>>> f853a0e1
-#combined_2massK = mwdust.Combined19(filter='2MASS Ks')
 
 #Dom Rowan 2021
 
@@ -101,15 +87,9 @@
     if not np.isnan(d):
         distance = d/1000
         return (id_, combined(l, b, distance)[0],
-<<<<<<< HEAD
                 np.nan,
                 np.nan,
                 np.nan)
-=======
-                np.nan, np.nan, np.nan)#combined_2massH(l,b,distance)[0],
-                #combined_2massJ(l,b,distance)[0],
-                #combined_2massK(l,b,distance)[0])
->>>>>>> f853a0e1
     else:
         return id_, np.nan, np.nan, np.nan, np.nan
 
