#!/usr/bin/env python

import argparse
from astropy import log
from astroquery.vizier import Vizier
import matplotlib.pyplot as plt
import numpy as np
import pkg_resources
import pandas as pd
from tqdm.autonotebook import tqdm

from .binarycmd import CMD
from . import cmdutils
from . import plotutils

#Dom Rowan 2023

desc="""
Quick CMD plotter for list of Gaia DR3 sources
"""

def get_data_file(filename):
    return pkg_resources.resource_filename(__name__, '../data/' + filename)

class Star:

    def __init__(self, Source, mwdust_ext=False):

        self.Source = Source

        self.query_gaia()
        self.query_dist()
        if mwdust_ext:
            self.query_mwdust()
        self.calculate_color_mags()

    def query_gaia(self):

        r = Vizier(catalog="I/355/gaiadr3",
                   columns=['Source', 'Gmag', 'BP-RP', 'RPlx',
                            'AG', 'E(BP-RP)',
                            'GLON', 'GLAT']).query_constraints(
                                    Source=str(self.Source))[0]

        r = r.to_pandas().iloc[0].to_dict()

        for k in r.keys():
            if k != 'Source':
                setattr(self, k.replace('-', '_'), r[k])

    def query_dist(self):

        r = Vizier(catalog="I/352/gedr3dis",
                   columns=['Source', 'rpgeo']).query_constraints(
                        Source=str(self.Source))[0]

        r = r.to_pandas().iloc[0].to_dict()

        self.rpgeo = r['rpgeo']

    def query_mwdust(self):

        from . import get_extinctions

        r = get_extinctions.evaluate_map(self.Source, self.GLON, self.GLAT, self.rpgeo)
        self.mwdust_av = r[1]
        self.mwdust_ah = r[2]
        self.mwdust_aj = r[3]
        self.mwdust_ak = r[4]

        self.AG = self.mwdust_av*0.789
        self.abp = self.mwdust_av*1.002
        self.arp = self.mwdust_av*0.589
        self.E_BP_RP_ = self.abp-self.arp

    @property
    def quality_filter(self):
        return (self.RPlx > 10) and (self.mwdust_av < 2)

    def calculate_color_mags(self):

        if np.isnan(self.AG) or np.isnan(self.E_BP_RP_):
            self.absolute_g = self.Gmag - 5*np.log10(self.rpgeo)+5
            self.bp_rp_corrected = self.BP_RP
        else:
            self.absolute_g = self.Gmag - 5*np.log10(self.rpgeo)+5 - self.AG
            self.bp_rp_corrected = self.BP_RP - self.E_BP_RP_


def plot(source_list, ax=None, savefig=None,
         plot_kwargs=None, 
         star_list=None,
         mwdust_ext=False,xlim=None, ylim=None,
<<<<<<< HEAD
         background=get_data_file('random_gaia.csv'),
         hexbin=False,
         hexbin_kwargs=None):
=======
         save_output=None,
         background=get_data_file('random_gaia.csv')):
>>>>>>> f853a0e1

    if not cmdutils.check_iter(source_list):

        source_list = [source_list]

    if star_list is None:
        star_list = []
        for source in source_list:
            try:
                star = Star(source, mwdust_ext=mwdust_ext)
                star_list.append(star)
            except:
                continue
        #star_list = [Star(source, mwdust_ext=mwdust_ext) for source in source_list]
        if len(star_list) == 0:
            print(source_list)

    fig, ax, created_fig = plotutils.fig_init(ax=ax, figsize=(8, 10))
    if created_fig:
        fig.subplots_adjust(top=.98, right=.98)

    if plot_kwargs is None:
        plot_kwargs = {}

    plot_kwargs.setdefault('color', 'xkcd:red')
    plot_kwargs.setdefault('marker', 'o')
    plot_kwargs.setdefault('s', 150)
    plot_kwargs.setdefault('edgecolor', 'black')
    plot_kwargs.setdefault('alpha', 0.8)

    if xlim is None:
        xlim = (-0.6, 2.4)
    if ylim is None:
        ylim = (-4.1, 8.5)
    ax.set_xlim(*xlim)
    ax.set_ylim(*ylim)
    ax.invert_yaxis()

    xlabel = r'$G_{\rm{BP}}-G_{\rm{RP}}$ (mag)'
    ylabel = r'$M_G$ (mag)'

    ax.set_xlabel(xlabel, fontsize=30)
    ax.set_ylabel(ylabel, fontsize=30)

    if background is not None:
        df_bkg = cmdutils.pd_read(background)
        if hexbin:
            if hexbin_kwargs is None:
                hexbin_kwargs = {}
            ax.hexbin(df_bkg.bp_rp_corrected, df_bkg.absolute_g, **hexbin_kwargs)
        else:
            ax.scatter(df_bkg.bp_rp_corrected, df_bkg.absolute_g, color='gray', marker='.',
                       edgecolor='none', alpha=0.6, rasterized=True)

    source = [ s.Source for s in star_list ]
    bp_rp = [ s.bp_rp_corrected for s in star_list ]
    absolute_g = [ s.absolute_g for s in star_list ]

    df_out = pd.DataFrame({'Source':source, 'bp_rp':bp_rp, 'mg':absolute_g})
    print(df_out)

    ax.scatter(bp_rp, absolute_g, **plot_kwargs)

    if save_output is not None:
        df_out.to_csv(save_output, index=False)

    return plotutils.plt_return(created_fig, fig, ax, savefig)

if __name__ == '__main__':

    parser = argparse.ArgumentParser(description=desc)

    parser.add_argument('--source', nargs='+', help='Gaia DR3 Source', default=None)
    parser.add_argument('--background', default=get_data_file('random_gaia.csv'), type=str)
    parser.add_argument('--savefig', defaut=None)

    args = parser.parse_args()

    if args.source is not None:
        plot(args.source, background=args.background, savefig=args.savefig)

<|MERGE_RESOLUTION|>--- conflicted
+++ resolved
@@ -91,14 +91,10 @@
          plot_kwargs=None, 
          star_list=None,
          mwdust_ext=False,xlim=None, ylim=None,
-<<<<<<< HEAD
          background=get_data_file('random_gaia.csv'),
          hexbin=False,
+         save_output=None,
          hexbin_kwargs=None):
-=======
-         save_output=None,
-         background=get_data_file('random_gaia.csv')):
->>>>>>> f853a0e1
 
     if not cmdutils.check_iter(source_list):
 
